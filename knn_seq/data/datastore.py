import contextlib
import logging
from typing import Optional, Union

import h5py
import numpy as np
from numpy.typing import DTypeLike, NDArray

logger = logging.getLogger(__name__)


class Datastore:
    """Datastore class."""

    def __init__(self, hdf5: h5py.File, memory: h5py.Dataset) -> None:
        self.hdf5 = hdf5
        self._memory = memory
        self._write_pointer = 0

    def __len__(self) -> int:
        """Returns the number of data."""
        return self._memory.shape[0]

    @property
    def size(self) -> int:
        """Returns the number of data."""
        return self._memory.shape[0]

    @property
    def dim(self) -> int:
        """Returns the dimension size."""
        return self._memory.shape[1]

    @property
    def dtype(self) -> DTypeLike:
        """Returns the dtype."""
        return self._memory.dtype

    @property
    def is_fp16(self) -> bool:
        """Returns whether the vectors are represented by fp16."""
        return np.issubdtype(self.dtype, np.float16)

    def __getitem__(self, indices: Union[int, slice, NDArray]) -> NDArray:
        return self._memory[indices]

    @property
    def shape(self):
        """Returns the shape of datastore memory."""
        return self._memory.shape

    @classmethod
    def _open(
        cls,
        path: str,
        size: Optional[int] = None,
        dim: Optional[int] = None,
        dtype: DTypeLike = np.float32,
        readonly: bool = True,
        compress: bool = False,
    ) -> "Datastore":
        """Opens the datastore memory as mmap.

        Args:
            path (str): path of the datastore memory.
            size (int): the number of data.
            dim (Optional[int]): dimension size.
            dtype (DtypeLike): numpy dtype. (default: np.float32)
            readonly (bool): open as read only.
            compress (bool): compress the memory.

        Returns:
            Datastore: the datastore.
        """
        f = h5py.File(path, mode="r" if readonly else "a")
        if readonly:
            memory = f["memory"]
        else:
            assert size is not None and dim is not None
            memory = f.create_dataset(
                "memory",
                shape=(size, dim),
                dtype=dtype,
                compression="gzip" if compress else None,
            )

        self = cls(f, memory)
        return self

    def close(self):
        """Closes the datastore stream."""
        self._memory.flush()
        self.hdf5.close()

    @classmethod
    @contextlib.contextmanager
    def open(
        cls,
        path: str,
        size: Optional[int] = None,
        dim: Optional[int] = None,
        dtype: DTypeLike = np.float32,
        readonly: bool = True,
        compress: bool = False,
    ):
        """Opens the datastore memory as mmap.

        Args:
            path (str): path of the datastore memory.
            size (int): the number of data.
            dim (Optional[int]): dimension size.
            dtype (DtypeLike): numpy dtype. (default: np.float32)
            readonly (bool): open as read only.
            compress (bool): compress the memory.
        """
        logger.info("Opens the datastore from {}".format(path))
        self = Datastore._open(
            path, size=size, dim=dim, dtype=dtype, readonly=readonly, compress=compress
        )
        logger.info("Number of datapoints: {:,}".format(len(self)))
        yield self
        self.close()

    def add(self, keys: NDArray) -> None:
        """Adds key vectors to the datastore.

        Vectors are written continuously.

        Args:
            keys (NDArray): key vectors.
        """
        length = len(keys)
        assert self._write_pointer + length <= len(self)
        self._memory[self._write_pointer : self._write_pointer + length] = keys
        self._write_pointer += length

    def write_range(self, keys: NDArray, begin: int, end: int) -> None:
        """Writes key vectors to the datastore.

        Args:
            keys (NDArray): key vectors.
<<<<<<< HEAD
            begin (int): the beginning position.
            end (int): the end position.
        """
        assert len(keys) == end - begin
        self._memory[begin : end] = keys
=======
            begin (int): the beginning position. (inclusive)
            end (int): the end position. (exclusive)
        """
        assert len(keys) == end - begin
        self._memory[begin:end] = keys
>>>>>>> d656d2a1
<|MERGE_RESOLUTION|>--- conflicted
+++ resolved
@@ -139,16 +139,8 @@
 
         Args:
             keys (NDArray): key vectors.
-<<<<<<< HEAD
-            begin (int): the beginning position.
-            end (int): the end position.
-        """
-        assert len(keys) == end - begin
-        self._memory[begin : end] = keys
-=======
             begin (int): the beginning position. (inclusive)
             end (int): the end position. (exclusive)
         """
         assert len(keys) == end - begin
-        self._memory[begin:end] = keys
->>>>>>> d656d2a1
+        self._memory[begin:end] = keys