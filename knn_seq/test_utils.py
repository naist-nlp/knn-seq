--- conflicted
+++ resolved
@@ -43,122 +43,6 @@
 
         assert num_repetitions == expected_repetitions
         
-<<<<<<< HEAD
-
-global caps, double_it
-
-
-def caps(strs: [str]) -> [str]:
-    return [s.upper() for s in strs]
-
-
-def double_it(x: float) -> float:
-    return x * 2
-
-
-def scale(x: float, y: float) -> float:
-    return x * y
-
-
-class TestParallelApply:
-    def test_no_workers(self):
-        def double(x: float) -> float:
-            return x * 2
-
-        with pytest.raises(ValueError):
-            result = utils.parallel_apply(double, [0.0, 1.0, 2.0, 3.0], 0)
-            next(result)
-
-    def test_simple(self):
-        result = utils.parallel_apply(double_it, [0.0, 1.0, 2.0, 3.0])
-        assert next(result) == 0
-        assert next(result) == 2.0
-        assert next(result) == 4.0
-        assert next(result) == 6.0
-        with pytest.raises(StopIteration):
-            next(result)
-
-    def test_simple_with_two_workers(self):
-        result = utils.parallel_apply(double_it, [0.0, 1.0, 2.0, 3.0], 2)
-        assert next(result) == [0.0, 2.0]
-        assert next(result) == [4.0, 6.0]
-        with pytest.raises(StopIteration):
-            next(result)
-
-    def test_with_args(self):
-        result = utils.parallel_apply(scale, [0.0, 1.0, 2.0, 3.0], 1, 3)
-        assert next(result) == 0
-        assert next(result) == 3.0
-        assert next(result) == 6.0
-        assert next(result) == 9.0
-        with pytest.raises(StopIteration):
-            next(result)
-
-    def test_with_kwargs(self):
-        result = utils.parallel_apply(scale, [0.0, 1.0, 2.0, 3.0], 1, y=3)
-        assert next(result) == 0
-        assert next(result) == 3.0
-        assert next(result) == 6.0
-        assert next(result) == 9.0
-        with pytest.raises(StopIteration):
-            next(result)
-
-    def test_with_bad_args(self):
-        with pytest.raises(TypeError):
-            result = utils.parallel_apply(scale, [0.0, 1.0, 2.0, 3.0], 1, 3, 5)
-            next(result)
-
-    def test_with_bad_kwargs(self):
-        with pytest.raises(TypeError):
-            result = utils.parallel_apply(scale, [0.0, 1.0, 2.0, 3.0], 1, z=3)
-            next(result)
-
-    def test_with_no_input(self):
-        def simple() -> int:
-            return 1
-
-        with pytest.raises(TypeError):
-            result = utils.parallel_apply(simple, [0.0, 1.0, 2.0, 3.0], 1)
-            next(result)
-
-    @pytest.fixture
-    def tmp_file(self, tmp_path) -> str:
-        lines = ["a"] * 5
-        content = "\n".join(lines)
-        path = tmp_path / "test.txt"
-        path.write_text(content)
-        return str(path)
-
-    def test_with_read_lines(self, tmp_file):
-        result = utils.parallel_apply(caps, utils.read_lines(tmp_file, 3), 1)
-        assert next(result) == ["A\n", "A\n", "A\n"]
-        assert next(result) == ["A\n", "A"]
-        with pytest.raises(StopIteration):
-            next(result)
-
-    def test_with_two_workers(self, tmp_file):
-        result = utils.parallel_apply(caps, utils.read_lines(tmp_file, 3), 2)
-
-        assert next(result) == ["A\n", "A\n", "A\n", "A\n", "A"]
-        with pytest.raises(StopIteration):
-            next(result)
-
-    def test_with_two_workers2(self, tmp_file):
-        result = utils.parallel_apply(caps, utils.read_lines(tmp_file, 1), 2)
-
-        assert next(result) == ["A\n", "A\n"]
-        assert next(result) == ["A\n", "A\n"]
-        assert next(result) == ["A"]
-        with pytest.raises(StopIteration):
-            next(result)
-
-    def test_with_too_many_workers(self, tmp_file):
-        result = utils.parallel_apply(caps, utils.read_lines(tmp_file, 3), 12)
-
-        assert next(result) == ["A\n", "A\n", "A\n", "A\n", "A"]
-        with pytest.raises(StopIteration):
-            next(result)
-=======
 class TestReadLines:
     @pytest.fixture
     def tmp_file(self, tmp_path) -> str:
@@ -243,7 +127,120 @@
             assert progress_split[-1].startswith("{}it".format(num_lines))
         else:
             assert capsys.readouterr().err == ""
->>>>>>> ab68f63b
+
+global caps, double_it
+
+
+def caps(strs: [str]) -> [str]:
+    return [s.upper() for s in strs]
+
+
+def double_it(x: float) -> float:
+    return x * 2
+
+
+def scale(x: float, y: float) -> float:
+    return x * y
+
+
+class TestParallelApply:
+    def test_no_workers(self):
+        def double(x: float) -> float:
+            return x * 2
+
+        with pytest.raises(ValueError):
+            result = utils.parallel_apply(double, [0.0, 1.0, 2.0, 3.0], 0)
+            next(result)
+
+    def test_simple(self):
+        result = utils.parallel_apply(double_it, [0.0, 1.0, 2.0, 3.0])
+        assert next(result) == 0
+        assert next(result) == 2.0
+        assert next(result) == 4.0
+        assert next(result) == 6.0
+        with pytest.raises(StopIteration):
+            next(result)
+
+    def test_simple_with_two_workers(self):
+        result = utils.parallel_apply(double_it, [0.0, 1.0, 2.0, 3.0], 2)
+        assert next(result) == [0.0, 2.0]
+        assert next(result) == [4.0, 6.0]
+        with pytest.raises(StopIteration):
+            next(result)
+
+    def test_with_args(self):
+        result = utils.parallel_apply(scale, [0.0, 1.0, 2.0, 3.0], 1, 3)
+        assert next(result) == 0
+        assert next(result) == 3.0
+        assert next(result) == 6.0
+        assert next(result) == 9.0
+        with pytest.raises(StopIteration):
+            next(result)
+
+    def test_with_kwargs(self):
+        result = utils.parallel_apply(scale, [0.0, 1.0, 2.0, 3.0], 1, y=3)
+        assert next(result) == 0
+        assert next(result) == 3.0
+        assert next(result) == 6.0
+        assert next(result) == 9.0
+        with pytest.raises(StopIteration):
+            next(result)
+
+    def test_with_bad_args(self):
+        with pytest.raises(TypeError):
+            result = utils.parallel_apply(scale, [0.0, 1.0, 2.0, 3.0], 1, 3, 5)
+            next(result)
+
+    def test_with_bad_kwargs(self):
+        with pytest.raises(TypeError):
+            result = utils.parallel_apply(scale, [0.0, 1.0, 2.0, 3.0], 1, z=3)
+            next(result)
+
+    def test_with_no_input(self):
+        def simple() -> int:
+            return 1
+
+        with pytest.raises(TypeError):
+            result = utils.parallel_apply(simple, [0.0, 1.0, 2.0, 3.0], 1)
+            next(result)
+
+    @pytest.fixture
+    def tmp_file(self, tmp_path) -> str:
+        lines = ["a"] * 5
+        content = "\n".join(lines)
+        path = tmp_path / "test.txt"
+        path.write_text(content)
+        return str(path)
+
+    def test_with_read_lines(self, tmp_file):
+        result = utils.parallel_apply(caps, utils.read_lines(tmp_file, 3), 1)
+        assert next(result) == ["A\n", "A\n", "A\n"]
+        assert next(result) == ["A\n", "A"]
+        with pytest.raises(StopIteration):
+            next(result)
+
+    def test_with_two_workers(self, tmp_file):
+        result = utils.parallel_apply(caps, utils.read_lines(tmp_file, 3), 2)
+
+        assert next(result) == ["A\n", "A\n", "A\n", "A\n", "A"]
+        with pytest.raises(StopIteration):
+            next(result)
+
+    def test_with_two_workers2(self, tmp_file):
+        result = utils.parallel_apply(caps, utils.read_lines(tmp_file, 1), 2)
+
+        assert next(result) == ["A\n", "A\n"]
+        assert next(result) == ["A\n", "A\n"]
+        assert next(result) == ["A"]
+        with pytest.raises(StopIteration):
+            next(result)
+
+    def test_with_too_many_workers(self, tmp_file):
+        result = utils.parallel_apply(caps, utils.read_lines(tmp_file, 3), 12)
+
+        assert next(result) == ["A\n", "A\n", "A\n", "A\n", "A"]
+        with pytest.raises(StopIteration):
+            next(result)
 
 class TestPad:
     def test_type_errors(self):
