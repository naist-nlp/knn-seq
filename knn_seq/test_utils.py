--- conflicted
+++ resolved
@@ -43,49 +43,6 @@
 
         assert num_repetitions == expected_repetitions
         
-<<<<<<< HEAD
-
- class TestToNDArray:
-    def test_ndarray(self):
-        array = np.arange(5)
-        result = utils.to_ndarray(array)
-        assert isinstance(result, np.ndarray)
-        assert np.array_equal(result, np.arange(5))
-
-    def test_torch_cpu(self):
-        array = torch.arange(5).to("cpu")
-        result = utils.to_ndarray(array)
-        assert isinstance(result, np.ndarray)
-        assert np.array_equal(result, np.arange(5))
-
-    def test_torch_gpu(self):
-        if not torch.cuda.is_available():
-            warnings.warn("No CUDA available, this test always passes")
-            return
-
-        array = torch.arange(5).to("cuda")
-        result = utils.to_ndarray(array)
-        assert isinstance(result, np.ndarray)
-        assert np.array_equal(result, np.arange(5))
-
-    def test_list(self):
-        array = [0, 1, 2, 3, 4]
-        result = utils.to_ndarray(array)
-        assert isinstance(result, np.ndarray)
-        assert np.array_equal(result, np.arange(5))
-
-    def test_empty(self):
-        array = torch.tensor([])
-        result = utils.to_ndarray(array)
-        assert isinstance(result, np.ndarray)
-        assert np.array_equal(result, np.array([]))
-
-    def test_wrong_type(self):
-        array = "0, 1, 2, 3, 4"
-        with pytest.raises(TypeError):
-            result = utils.to_ndarray(array)
-        
-=======
 class TestReadLines:
     @pytest.fixture
     def tmp_file(self, tmp_path) -> str:
@@ -170,8 +127,47 @@
             assert progress_split[-1].startswith("{}it".format(num_lines))
         else:
             assert capsys.readouterr().err == ""
->>>>>>> ab68f63b
 
+ class TestToNDArray:
+    def test_ndarray(self):
+        array = np.arange(5)
+        result = utils.to_ndarray(array)
+        assert isinstance(result, np.ndarray)
+        assert np.array_equal(result, np.arange(5))
+
+    def test_torch_cpu(self):
+        array = torch.arange(5).to("cpu")
+        result = utils.to_ndarray(array)
+        assert isinstance(result, np.ndarray)
+        assert np.array_equal(result, np.arange(5))
+
+    def test_torch_gpu(self):
+        if not torch.cuda.is_available():
+            warnings.warn("No CUDA available, this test always passes")
+            return
+
+        array = torch.arange(5).to("cuda")
+        result = utils.to_ndarray(array)
+        assert isinstance(result, np.ndarray)
+        assert np.array_equal(result, np.arange(5))
+
+    def test_list(self):
+        array = [0, 1, 2, 3, 4]
+        result = utils.to_ndarray(array)
+        assert isinstance(result, np.ndarray)
+        assert np.array_equal(result, np.arange(5))
+
+    def test_empty(self):
+        array = torch.tensor([])
+        result = utils.to_ndarray(array)
+        assert isinstance(result, np.ndarray)
+        assert np.array_equal(result, np.array([]))
+
+    def test_wrong_type(self):
+        array = "0, 1, 2, 3, 4"
+        with pytest.raises(TypeError):
+            result = utils.to_ndarray(array)
+        
 class TestPad:
     def test_type_errors(self):
         tensor_list = [np.arange(5), np.arange(2)]
