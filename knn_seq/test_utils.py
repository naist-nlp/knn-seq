--- conflicted
+++ resolved
@@ -43,7 +43,7 @@
 
         assert num_repetitions == expected_repetitions
         
-<<<<<<< HEAD
+
 global caps, double_it
 
 
@@ -157,7 +157,7 @@
         assert next(result) == ["A\n", "A\n", "A\n", "A\n", "A"]
         with pytest.raises(StopIteration):
             next(result)
-=======
+
 class TestPad:
     def test_type_errors(self):
         tensor_list = [np.arange(5), np.arange(2)]
@@ -186,4 +186,3 @@
         result = utils.pad(tensor_list, padding_idx)
         assert isinstance(result, torch.Tensor)
         assert torch.equal(result, expected_value)
->>>>>>> 7dffc43e
