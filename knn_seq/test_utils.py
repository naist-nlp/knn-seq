--- conflicted
+++ resolved
@@ -43,7 +43,35 @@
 
         assert num_repetitions == expected_repetitions
         
-<<<<<<< HEAD
+class TestPad:
+    def test_type_errors(self):
+        tensor_list = [np.arange(5), np.arange(2)]
+        with pytest.raises(TypeError):
+            result = utils.pad(tensor_list)
+
+    def test_value_error(self):
+        tensor_list = [torch.eye(2), torch.arange(1)]
+        with pytest.raises(ValueError):
+            result = utils.pad(tensor_list, -1)
+
+    @pytest.mark.parametrize(
+        "tensor_list, padding_idx, expected_value",
+        [
+            ([torch.arange(1), torch.arange(2)], -1, torch.tensor([[0, -1], [0, 1]])),
+            ([torch.arange(2), torch.arange(1)], -1, torch.tensor([[0, 1], [0, -1]])),
+            ([torch.arange(1), torch.arange(1)], -1, torch.tensor([[0], [0]])),
+            (
+                [torch.arange(4), torch.arange(1)],
+                -1,
+                torch.tensor([[0, 1, 2, 3], [0, -1, -1, -1]]),
+            ),
+        ],
+    )
+    def test(self, tensor_list, padding_idx, expected_value):
+        result = utils.pad(tensor_list, padding_idx)
+        assert isinstance(result, torch.Tensor)
+        assert torch.equal(result, expected_value)
+
 class TestStopwatchMeter:
     @pytest.fixture
     def stopwatch(self):
@@ -286,33 +314,3 @@
                 "[Time] {}: 0.030 s, avg: 0.020 s, sum: 0.040 s".format(label),
             ),
         ]
-=======
-class TestPad:
-    def test_type_errors(self):
-        tensor_list = [np.arange(5), np.arange(2)]
-        with pytest.raises(TypeError):
-            result = utils.pad(tensor_list)
-
-    def test_value_error(self):
-        tensor_list = [torch.eye(2), torch.arange(1)]
-        with pytest.raises(ValueError):
-            result = utils.pad(tensor_list, -1)
-
-    @pytest.mark.parametrize(
-        "tensor_list, padding_idx, expected_value",
-        [
-            ([torch.arange(1), torch.arange(2)], -1, torch.tensor([[0, -1], [0, 1]])),
-            ([torch.arange(2), torch.arange(1)], -1, torch.tensor([[0, 1], [0, -1]])),
-            ([torch.arange(1), torch.arange(1)], -1, torch.tensor([[0], [0]])),
-            (
-                [torch.arange(4), torch.arange(1)],
-                -1,
-                torch.tensor([[0, 1, 2, 3], [0, -1, -1, -1]]),
-            ),
-        ],
-    )
-    def test(self, tensor_list, padding_idx, expected_value):
-        result = utils.pad(tensor_list, padding_idx)
-        assert isinstance(result, torch.Tensor)
-        assert torch.equal(result, expected_value)
->>>>>>> 7dffc43e
