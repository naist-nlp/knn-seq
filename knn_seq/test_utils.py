from knn_seq import utils
import pytest, warnings
import math
import numpy as np
import torch
from collections import UserDict, UserList
import time


class TestBufferLines:
    @pytest.mark.parametrize("lines,buffer_size", [(4, 4), ([4], "4")])
    def test_type_errors(self, lines, buffer_size):
        with pytest.raises(TypeError):
            for result_lines in utils.buffer_lines(lines=lines, buffer_size=buffer_size):
                assert result_lines == None

    def test_zero_lines(self):
        with pytest.raises(StopIteration):
            result_lines = utils.buffer_lines(lines=[])
            next(result_lines)

    @pytest.mark.parametrize("buffer_size", [-1, 0])
    def test_zero_buffer(self, buffer_size):
        with pytest.raises(ValueError):
            lines = [1] * 20
            result_lines = utils.buffer_lines(lines=lines, buffer_size=buffer_size)
            next(result_lines)

    @pytest.mark.parametrize(
        "num_lines,buffer_size", [(1, 4), (4, 4), (16, 4), (17, 4), (4, 1)]
    )
    def test(self, num_lines, buffer_size):
        expected_repetitions = math.ceil(num_lines / buffer_size)

        lines = [1] * num_lines
        num_repetitions = 0
        for result_lines in utils.buffer_lines(lines=lines, buffer_size=buffer_size):
            num_repetitions += 1
            if num_repetitions == expected_repetitions:
                assert len(result_lines) <= buffer_size
            else:
                assert len(result_lines) == buffer_size

        assert num_repetitions == expected_repetitions
        
class TestReadLines:
    @pytest.fixture
    def tmp_file(self, tmp_path) -> str:
        path = tmp_path / "test.txt"
        return path

    def test_type_error_input(self):
        with pytest.raises(TypeError):
            for result_lines in utils.read_lines(input=12, buffer_size=1):
                assert result_lines == None

    @pytest.mark.parametrize("buffer_size, progress", [("4", True), (1, 100)])
    def test_type_errors(self, tmp_file, buffer_size, progress):
        tmp_file.write_text("-")

        with pytest.raises(TypeError):
            for result_lines in utils.read_lines(
                input=str(tmp_file), buffer_size=buffer_size, progress=progress
            ):
                assert result_lines == ["-"]

    def test_no_file(self, tmp_file):
        with pytest.raises(FileNotFoundError):
            for result_lines in utils.read_lines(input=str(tmp_file), buffer_size=1):
                assert result_lines == None

    def test_empty_file(self, tmp_file):
        tmp_file.write_text("")
        result_lines = utils.read_lines(input=str(tmp_file), buffer_size=1)
        
        with pytest.raises(StopIteration):
            next(result_lines)

    def test_can_stop(self, tmp_file):
        lines = ["-"] * 3
        content = "\n".join(lines)
        tmp_file.write_text(content)

        result_lines = utils.read_lines(input=str(tmp_file), buffer_size=2)
        assert len(next(result_lines)) == 2
        assert len(next(result_lines)) == 1
        with pytest.raises(StopIteration):
            next(result_lines)

    @pytest.mark.parametrize(
        "num_lines,buffer_size,progress",
        [
            (1, 4, True),
            (4, 4, True),
            (16, 4, True),
            (17, 4, True),
            (4, 1, True),
            (1, 4, False),
            (4, 4, False),
            (16, 4, False),
            (17, 4, False),
            (4, 1, False),
        ],
    )
    def test(self, num_lines, buffer_size, progress, tmp_file, capsys):
        expected_repetitions = math.ceil(num_lines / buffer_size)

        lines = ["-"] * num_lines
        content = "\n".join(lines)
        tmp_file.write_text(content)

        num_repetitions = 0
        for result_lines in utils.read_lines(
            input=str(tmp_file), buffer_size=buffer_size, progress=progress
        ):
            num_repetitions += 1
            if num_repetitions == expected_repetitions:
                assert len(result_lines) <= buffer_size
            else:
                assert len(result_lines) == buffer_size

        assert num_repetitions == expected_repetitions

        if progress:
            captured_progress = capsys.readouterr().err
            progress_split = captured_progress.split("\r")
            assert progress_split[-1].startswith("{}it".format(num_lines))
        else:
            assert capsys.readouterr().err == ""
            
<<<<<<< HEAD
class TestSoftmax:
    def test_type_errors(self):
        tensor = np.arange(5)
        with pytest.raises(TypeError):
            result = utils.softmax(tensor)

    @pytest.mark.parametrize(
        "tensor", [torch.eye(5), torch.arange(5), torch.rand((2, 3)), torch.rand((3, 2), dtype=torch.float16), torch.rand((3, 4, 2), dtype=torch.float64)]
    )
    def test(self, tensor):
        result = utils.softmax(tensor)
        array = tensor.cpu().to(torch.float32).numpy()

        max = np.max(array, axis=-1, keepdims=True)
        e_x = np.exp(array - max)
        sum = np.sum(e_x, axis=-1, keepdims=True)
        expected_result = torch.tensor(e_x / sum, dtype=torch.float32)

        assert isinstance(result, torch.Tensor)
        assert torch.allclose(
            result, expected_result
        )


class TestLogSoftmax:
    def test_type_errors(self):
        tensor = np.arange(5)
        with pytest.raises(TypeError):
            result = utils.log_softmax(tensor)

    @pytest.mark.parametrize(
        "tensor", [torch.eye(5), torch.arange(5), torch.rand((2, 3)), torch.rand((3, 2), dtype=torch.float16), torch.rand((3, 4, 2), dtype=torch.float64)]
    )
    def test(self, tensor):
        result = utils.log_softmax(tensor)
        array = tensor.cpu().to(torch.float32).numpy()

        max = np.max(array, axis=-1, keepdims=True)
        e_x = np.exp(array - max)
        sum = np.sum(e_x, axis=-1, keepdims=True)
        expected_result = torch.tensor(np.log(e_x / sum), dtype=torch.float32)

        assert isinstance(result, torch.Tensor)
        assert torch.allclose(
            result, expected_result
        )
=======
class TestToDevice:
    @pytest.fixture
    def tmp_tensor(self):
        return torch.arange(5)

    @pytest.mark.parametrize(
        "from_gpu,to_gpu", [(True, True), (True, False), (False, True), (False, False)]
    )
    def test_tensor(self, tmp_tensor, from_gpu, to_gpu):
        if not torch.cuda.is_available() and (to_gpu or from_gpu):
            pytest.skip("No CUDA available")

        if from_gpu:
            tmp_tensor.cuda()
        else:
            tmp_tensor.cpu()

        result = utils.to_device(tmp_tensor, use_gpu=to_gpu)

        if to_gpu:
            assert result.device.type == "cuda"
        else:
            assert result.device.type == "cpu"

    @pytest.fixture
    def tmp_tensor_dict(self):
        temp_dict = {}
        for i in range(5):
            temp_dict[i] = torch.rand((3, 2)).cpu()

        return temp_dict

    @pytest.mark.parametrize(
        "from_gpu,to_gpu,is_user_dict",
        [
            (True, True, False),
            (True, False, False),
            (False, True, False),
            (False, False, False),
            (True, True, True),
            (True, False, True),
            (False, True, True),
            (False, False, True),
        ],
    )
    def test_tensor_dict(self, tmp_tensor_dict, from_gpu, to_gpu, is_user_dict):
        if not torch.cuda.is_available() and (to_gpu or from_gpu):
            pytest.skip("No CUDA available")

        if from_gpu:
            tmp_tensor_dict = {k: v.cuda() for k, v in tmp_tensor_dict.items()}

        if is_user_dict:
            tmp_tensor_dict = UserDict(tmp_tensor_dict)

        result = utils.to_device(tmp_tensor_dict, use_gpu=to_gpu)

        if to_gpu:
            for k, v in result.items():
                assert v.device.type == "cuda"
        else:
            for k, v in result.items():
                assert v.device.type == "cpu"

        if is_user_dict:
            assert isinstance(result, UserDict)
        else:
            assert isinstance(result, dict)

    @pytest.fixture
    def tmp_tensor_list(self):
        temp_list = []
        for i in range(5):
            temp_list.append(torch.rand((3, 2)).cpu())

        return temp_list

    @pytest.mark.parametrize(
        "from_gpu,to_gpu,is_user_list",
        [
            (True, True, False),
            (True, False, False),
            (False, True, False),
            (False, False, False),
            (True, True, True),
            (True, False, True),
            (False, True, True),
            (False, False, True),
        ],
    )
    def test_tensor_list(self, tmp_tensor_list, from_gpu, to_gpu, is_user_list):
        if not torch.cuda.is_available() and (to_gpu or from_gpu):
            pytest.skip("No CUDA available")

        if from_gpu:
            tmp_tensor_list = [x.cuda() for x in tmp_tensor_list]

        if is_user_list:
            tmp_tensor_list = UserList(tmp_tensor_list)

        result = utils.to_device(tmp_tensor_list, use_gpu=to_gpu)

        if to_gpu:
            for x in result:
                assert x.device.type == "cuda"
        else:
            for x in result:
                assert x.device.type == "cpu"

        if is_user_list:
            assert isinstance(result, UserList)
        else:
            assert isinstance(result, list)

    @pytest.mark.parametrize(
        "item, use_gpu", [("hello", True), ("hello", False), (1, True), (1, False)]
    )
    def test_other_input(self, item, use_gpu):
        result = utils.to_device(item, use_gpu=use_gpu)
        assert result == item

    @pytest.mark.parametrize(
        "item, use_gpu", [(np.arange(5), True), (np.arange(5), False)]
    )
    def test_nd_array(self, item, use_gpu):
        result = utils.to_device(item, use_gpu=use_gpu)
        assert np.array_equal(result, item)


def caps(strs: [str]) -> [str]:
    return [s.upper() for s in strs]


def double_it(x: float) -> float:
    return x * 2


def scale(x: float, y: float) -> float:
    return x * y


class TestParallelApply:
    def test_no_workers(self):
        def double(x: float) -> float:
            return x * 2

        with pytest.raises(ValueError):
            result = utils.parallel_apply(double, [0.0, 1.0, 2.0, 3.0], 0)
            next(result)

    def test_simple(self):
        result = utils.parallel_apply(double_it, [0.0, 1.0, 2.0, 3.0])
        assert next(result) == 0
        assert next(result) == 2.0
        assert next(result) == 4.0
        assert next(result) == 6.0
        with pytest.raises(StopIteration):
            next(result)

    def test_simple_with_two_workers(self):
        result = utils.parallel_apply(double_it, [0.0, 1.0, 2.0, 3.0], 2)
        assert next(result) == [0.0, 2.0]
        assert next(result) == [4.0, 6.0]
        with pytest.raises(StopIteration):
            next(result)

    def test_with_args(self):
        result = utils.parallel_apply(scale, [0.0, 1.0, 2.0, 3.0], 1, 3)
        assert next(result) == 0
        assert next(result) == 3.0
        assert next(result) == 6.0
        assert next(result) == 9.0
        with pytest.raises(StopIteration):
            next(result)

    def test_with_kwargs(self):
        result = utils.parallel_apply(scale, [0.0, 1.0, 2.0, 3.0], 1, y=3)
        assert next(result) == 0
        assert next(result) == 3.0
        assert next(result) == 6.0
        assert next(result) == 9.0
        with pytest.raises(StopIteration):
            next(result)

    def test_with_bad_args(self):
        with pytest.raises(TypeError):
            result = utils.parallel_apply(scale, [0.0, 1.0, 2.0, 3.0], 1, 3, 5)
            next(result)

    def test_with_bad_kwargs(self):
        with pytest.raises(TypeError):
            result = utils.parallel_apply(scale, [0.0, 1.0, 2.0, 3.0], 1, z=3)
            next(result)

    def test_with_no_input(self):
        def simple() -> int:
            return 1

        with pytest.raises(TypeError):
            result = utils.parallel_apply(simple, [0.0, 1.0, 2.0, 3.0], 1)
            next(result)

    @pytest.fixture
    def tmp_file(self, tmp_path) -> str:
        lines = ["a", "b", "c", "d", "e"]
        content = "\n".join(lines)
        path = tmp_path / "test.txt"
        path.write_text(content)
        return str(path)

    def test_with_read_lines(self, tmp_file):
        result = utils.parallel_apply(caps, utils.read_lines(tmp_file, 3), 1)
        assert next(result) == ["A\n", "B\n", "C\n"]
        assert next(result) == ["D\n", "E"]
        with pytest.raises(StopIteration):
            next(result)

    def test_with_two_workers(self, tmp_file):
        result = utils.parallel_apply(caps, utils.read_lines(tmp_file, 3), 2)

        assert next(result) == ["A\n", "B\n", "C\n", "D\n", "E"]
        with pytest.raises(StopIteration):
            next(result)

    def test_with_two_workers2(self, tmp_file):
        result = utils.parallel_apply(caps, utils.read_lines(tmp_file, 1), 2)

        assert next(result) == ["A\n", "B\n"]
        assert next(result) == ["C\n", "D\n"]
        assert next(result) == ["E"]
        with pytest.raises(StopIteration):
            next(result)

    def test_with_too_many_workers(self, tmp_file):
        result = utils.parallel_apply(caps, utils.read_lines(tmp_file, 3), 12)

        assert next(result) == ["A\n", "B\n", "C\n", "D\n", "E"]
        with pytest.raises(StopIteration):
            next(result)
>>>>>>> b72848fa

class TestPad:
    def test_type_errors(self):
        tensor_list = [np.arange(5), np.arange(2)]
        with pytest.raises(TypeError):
            result = utils.pad(tensor_list)

    def test_value_error(self):
        tensor_list = [torch.eye(2), torch.arange(1)]
        with pytest.raises(ValueError):
            result = utils.pad(tensor_list, -1)

    @pytest.mark.parametrize(
        "tensor_list, padding_idx, expected_value",
        [
            ([torch.arange(1), torch.arange(2)], -1, torch.tensor([[0, -1], [0, 1]])),
            ([torch.arange(2), torch.arange(1)], -1, torch.tensor([[0, 1], [0, -1]])),
            ([torch.arange(1), torch.arange(1)], -1, torch.tensor([[0], [0]])),
            (
                [torch.arange(4), torch.arange(1)],
                -1,
                torch.tensor([[0, 1, 2, 3], [0, -1, -1, -1]]),
            ),
        ],
    )
    def test(self, tensor_list, padding_idx, expected_value):
        result = utils.pad(tensor_list, padding_idx)
        assert isinstance(result, torch.Tensor)
        assert torch.equal(result, expected_value)
<|MERGE_RESOLUTION|>--- conflicted
+++ resolved
@@ -128,54 +128,6 @@
         else:
             assert capsys.readouterr().err == ""
             
-<<<<<<< HEAD
-class TestSoftmax:
-    def test_type_errors(self):
-        tensor = np.arange(5)
-        with pytest.raises(TypeError):
-            result = utils.softmax(tensor)
-
-    @pytest.mark.parametrize(
-        "tensor", [torch.eye(5), torch.arange(5), torch.rand((2, 3)), torch.rand((3, 2), dtype=torch.float16), torch.rand((3, 4, 2), dtype=torch.float64)]
-    )
-    def test(self, tensor):
-        result = utils.softmax(tensor)
-        array = tensor.cpu().to(torch.float32).numpy()
-
-        max = np.max(array, axis=-1, keepdims=True)
-        e_x = np.exp(array - max)
-        sum = np.sum(e_x, axis=-1, keepdims=True)
-        expected_result = torch.tensor(e_x / sum, dtype=torch.float32)
-
-        assert isinstance(result, torch.Tensor)
-        assert torch.allclose(
-            result, expected_result
-        )
-
-
-class TestLogSoftmax:
-    def test_type_errors(self):
-        tensor = np.arange(5)
-        with pytest.raises(TypeError):
-            result = utils.log_softmax(tensor)
-
-    @pytest.mark.parametrize(
-        "tensor", [torch.eye(5), torch.arange(5), torch.rand((2, 3)), torch.rand((3, 2), dtype=torch.float16), torch.rand((3, 4, 2), dtype=torch.float64)]
-    )
-    def test(self, tensor):
-        result = utils.log_softmax(tensor)
-        array = tensor.cpu().to(torch.float32).numpy()
-
-        max = np.max(array, axis=-1, keepdims=True)
-        e_x = np.exp(array - max)
-        sum = np.sum(e_x, axis=-1, keepdims=True)
-        expected_result = torch.tensor(np.log(e_x / sum), dtype=torch.float32)
-
-        assert isinstance(result, torch.Tensor)
-        assert torch.allclose(
-            result, expected_result
-        )
-=======
 class TestToDevice:
     @pytest.fixture
     def tmp_tensor(self):
@@ -415,7 +367,53 @@
         assert next(result) == ["A\n", "B\n", "C\n", "D\n", "E"]
         with pytest.raises(StopIteration):
             next(result)
->>>>>>> b72848fa
+
+class TestSoftmax:
+    def test_type_errors(self):
+        tensor = np.arange(5)
+        with pytest.raises(TypeError):
+            result = utils.softmax(tensor)
+
+    @pytest.mark.parametrize(
+        "tensor", [torch.eye(5), torch.arange(5), torch.rand((2, 3)), torch.rand((3, 2), dtype=torch.float16), torch.rand((3, 4, 2), dtype=torch.float64)]
+    )
+    def test(self, tensor):
+        result = utils.softmax(tensor)
+        array = tensor.cpu().to(torch.float32).numpy()
+
+        max = np.max(array, axis=-1, keepdims=True)
+        e_x = np.exp(array - max)
+        sum = np.sum(e_x, axis=-1, keepdims=True)
+        expected_result = torch.tensor(e_x / sum, dtype=torch.float32)
+
+        assert isinstance(result, torch.Tensor)
+        assert torch.allclose(
+            result, expected_result
+        )
+
+
+class TestLogSoftmax:
+    def test_type_errors(self):
+        tensor = np.arange(5)
+        with pytest.raises(TypeError):
+            result = utils.log_softmax(tensor)
+
+    @pytest.mark.parametrize(
+        "tensor", [torch.eye(5), torch.arange(5), torch.rand((2, 3)), torch.rand((3, 2), dtype=torch.float16), torch.rand((3, 4, 2), dtype=torch.float64)]
+    )
+    def test(self, tensor):
+        result = utils.log_softmax(tensor)
+        array = tensor.cpu().to(torch.float32).numpy()
+
+        max = np.max(array, axis=-1, keepdims=True)
+        e_x = np.exp(array - max)
+        sum = np.sum(e_x, axis=-1, keepdims=True)
+        expected_result = torch.tensor(np.log(e_x / sum), dtype=torch.float32)
+
+        assert isinstance(result, torch.Tensor)
+        assert torch.allclose(
+            result, expected_result
+        )
 
 class TestPad:
     def test_type_errors(self):
