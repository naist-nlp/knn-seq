from knn_seq import utils
import pytest, warnings
import math
import numpy as np
import torch
from collections import UserDict, UserList
import time


class TestBufferLines:
    @pytest.mark.parametrize("lines,buffer_size", [(4, 4), ([4], "4")])
    def test_type_errors(self, lines, buffer_size):
        with pytest.raises(TypeError):
            for result_lines in utils.buffer_lines(lines=lines, buffer_size=buffer_size):
                assert result_lines == None

    def test_zero_lines(self):
        with pytest.raises(StopIteration):
            result_lines = utils.buffer_lines(lines=[])
            next(result_lines)

    @pytest.mark.parametrize("buffer_size", [-1, 0])
    def test_zero_buffer(self, buffer_size):
        with pytest.raises(ValueError):
            lines = [1] * 20
            result_lines = utils.buffer_lines(lines=lines, buffer_size=buffer_size)
            next(result_lines)

    @pytest.mark.parametrize(
        "num_lines,buffer_size", [(1, 4), (4, 4), (16, 4), (17, 4), (4, 1)]
    )
    def test(self, num_lines, buffer_size):
        expected_repetitions = math.ceil(num_lines / buffer_size)

        lines = [1] * num_lines
        num_repetitions = 0
        for result_lines in utils.buffer_lines(lines=lines, buffer_size=buffer_size):
            num_repetitions += 1
            if num_repetitions == expected_repetitions:
                assert len(result_lines) <= buffer_size
            else:
                assert len(result_lines) == buffer_size

        assert num_repetitions == expected_repetitions
        
class TestReadLines:
    @pytest.fixture
    def tmp_file(self, tmp_path) -> str:
        path = tmp_path / "test.txt"
        return path

    def test_type_error_input(self):
        with pytest.raises(TypeError):
            for result_lines in utils.read_lines(input=12, buffer_size=1):
                assert result_lines == None

    @pytest.mark.parametrize("buffer_size, progress", [("4", True), (1, 100)])
    def test_type_errors(self, tmp_file, buffer_size, progress):
        tmp_file.write_text("-")

        with pytest.raises(TypeError):
            for result_lines in utils.read_lines(
                input=str(tmp_file), buffer_size=buffer_size, progress=progress
            ):
                assert result_lines == ["-"]

    def test_no_file(self, tmp_file):
        with pytest.raises(FileNotFoundError):
            for result_lines in utils.read_lines(input=str(tmp_file), buffer_size=1):
                assert result_lines == None

    def test_empty_file(self, tmp_file):
        tmp_file.write_text("")
        result_lines = utils.read_lines(input=str(tmp_file), buffer_size=1)
        
        with pytest.raises(StopIteration):
            next(result_lines)

    def test_can_stop(self, tmp_file):
        lines = ["-"] * 3
        content = "\n".join(lines)
        tmp_file.write_text(content)

        result_lines = utils.read_lines(input=str(tmp_file), buffer_size=2)
        assert len(next(result_lines)) == 2
        assert len(next(result_lines)) == 1
        with pytest.raises(StopIteration):
            next(result_lines)

    @pytest.mark.parametrize(
        "num_lines,buffer_size,progress",
        [
            (1, 4, True),
            (4, 4, True),
            (16, 4, True),
            (17, 4, True),
            (4, 1, True),
            (1, 4, False),
            (4, 4, False),
            (16, 4, False),
            (17, 4, False),
            (4, 1, False),
        ],
    )
    def test(self, num_lines, buffer_size, progress, tmp_file, capsys):
        expected_repetitions = math.ceil(num_lines / buffer_size)

        lines = ["-"] * num_lines
        content = "\n".join(lines)
        tmp_file.write_text(content)

        num_repetitions = 0
        for result_lines in utils.read_lines(
            input=str(tmp_file), buffer_size=buffer_size, progress=progress
        ):
            num_repetitions += 1
            if num_repetitions == expected_repetitions:
                assert len(result_lines) <= buffer_size
            else:
                assert len(result_lines) == buffer_size

        assert num_repetitions == expected_repetitions

        if progress:
            captured_progress = capsys.readouterr().err
            progress_split = captured_progress.split("\r")
            assert progress_split[-1].startswith("{}it".format(num_lines))
        else:
            assert capsys.readouterr().err == ""

class TestPad:
    def test_type_errors(self):
        tensor_list = [np.arange(5), np.arange(2)]
        with pytest.raises(TypeError):
            result = utils.pad(tensor_list)

    def test_value_error(self):
        tensor_list = [torch.eye(2), torch.arange(1)]
        with pytest.raises(ValueError):
            result = utils.pad(tensor_list, -1)

    @pytest.mark.parametrize(
        "tensor_list, padding_idx, expected_value",
        [
            ([torch.arange(1), torch.arange(2)], -1, torch.tensor([[0, -1], [0, 1]])),
            ([torch.arange(2), torch.arange(1)], -1, torch.tensor([[0, 1], [0, -1]])),
            ([torch.arange(1), torch.arange(1)], -1, torch.tensor([[0], [0]])),
            (
                [torch.arange(4), torch.arange(1)],
                -1,
                torch.tensor([[0, 1, 2, 3], [0, -1, -1, -1]]),
            ),
        ],
    )
    def test(self, tensor_list, padding_idx, expected_value):
        result = utils.pad(tensor_list, padding_idx)
        assert isinstance(result, torch.Tensor)
        assert torch.equal(result, expected_value)
<<<<<<< HEAD

class TestStopwatchMeter:
    @pytest.fixture
    def stopwatch(self):
        return utils.StopwatchMeter()

    def test_start(self, stopwatch):
        assert stopwatch.start_time == None
        stopwatch.start()
        assert stopwatch.start_time != None

    def test_stop_type_errors(self, stopwatch):
        stopwatch.start()
        with pytest.raises(TypeError):
            stopwatch.stop(n=torch.arange(2))
            stopwatch.stop(n=5.0)
            stopwatch.stop(n="2")

    @pytest.mark.parametrize(
        "should_start, n, use_prehook",
        [
            (True, 1, False),
            (False, 1, False),
            (True, 2, False),
            (False, 2, False),
            (True, 0, False),
            (True, 1, True),
            (False, 1, True),
        ],
    )
    def test_stop(self, capsys, stopwatch, should_start, n, use_prehook):
        def simple_prehook():
            print("Hello?")

        expected_sum = 0
        expected_n = 0

        assert stopwatch.stop_time == None
        assert stopwatch.sum == expected_sum
        assert stopwatch.n == expected_n

        if should_start:
            stopwatch.start()

        if use_prehook:
            stopwatch.stop(n=n, prehook=simple_prehook)
        else:
            stopwatch.stop(n=n, prehook=None)

        expected_n += n

        if should_start:
            assert stopwatch.stop_time != None
            assert stopwatch.sum > 0
            assert stopwatch.sum < 0.01
            assert stopwatch.n == expected_n

            expected_sum = stopwatch.sum
        else:
            assert stopwatch.stop_time == None

        if (
            use_prehook and should_start
        ):  # Do we want prehook to only be used if stop is called after start?
            captured_progress = capsys.readouterr().out
            assert captured_progress == "Hello?\n"

    @pytest.mark.parametrize(
        "n, use_prehook, iterations",
        [(1, False, 2), (2, True, 2), (2, False, 5), (0, False, 2), (0, True, 5)],
    )
    def test_multiple_start_stops(self, capsys, stopwatch, n, use_prehook, iterations):
        def simple_prehook():
            print("Hello?")

        expected_sum = 0
        expected_n = 0

        assert stopwatch.stop_time == None
        assert stopwatch.sum == expected_sum
        assert stopwatch.n == expected_n

        for _ in range(iterations):
            stopwatch.start()

            if use_prehook:
                stopwatch.stop(n=n, prehook=simple_prehook)
            else:
                stopwatch.stop(n=n, prehook=None)

            assert stopwatch.stop_time != None
            assert stopwatch.sum > expected_sum
            assert stopwatch.sum - expected_sum < 0.01
            expected_sum = stopwatch.sum
            expected_n += n

        assert stopwatch.n == expected_n

        if use_prehook:
            captured_progress = capsys.readouterr().out
            assert captured_progress == "Hello?\n" * iterations

    @pytest.mark.parametrize(
        "n, use_prehook", [(1, False), (1, True), (2, False), (1, True)]
    )
    def test_multiple_stops(self, capsys, stopwatch, n, use_prehook):
        def simple_prehook():
            print("Hello?")

        expected_sum = 0
        expected_n = 0

        assert stopwatch.stop_time == None
        assert stopwatch.sum == expected_sum
        assert stopwatch.n == expected_n
        stopwatch.start()

        if use_prehook:
            stopwatch.stop(n=n, prehook=simple_prehook)
        else:
            stopwatch.stop(n=n, prehook=None)

        expected_sum = stopwatch.sum
        expected_n = n

        # Stop again without calling start
        if use_prehook:
            stopwatch.stop(n=n, prehook=simple_prehook)
        else:
            stopwatch.stop(n=n, prehook=None)

        # The sum / n should not have increased
        assert stopwatch.sum == expected_sum
        assert stopwatch.n == expected_n

        if use_prehook:
            captured_progress = capsys.readouterr().out
            assert captured_progress == "Hello?\n"

    @pytest.mark.parametrize("with_start", [True, False])
    def test_reset(self, stopwatch, with_start):
        assert stopwatch.sum == 0
        assert stopwatch.n == 0
        assert stopwatch.start_time == None
        assert stopwatch.stop_time == None

        stopwatch.start()
        assert stopwatch.start_time != None
        stopwatch.stop()
        assert stopwatch.stop_time != None
        assert stopwatch.sum != 0
        assert stopwatch.n != 0

        if with_start:
            stopwatch.start()

        stopwatch.reset()
        assert stopwatch.sum == 0
        assert stopwatch.n == 0
        assert stopwatch.stop_time == None

        if not with_start:
            assert stopwatch.start_time == None

    @pytest.mark.parametrize(
        "n, iterations",
        [(0, 0), (1, 0), (0, 1), (1, 1), (1, 5), (5, 5)],
    )
    def test_avg(self, stopwatch, n, iterations):
        assert stopwatch.avg == 0

        expected_n = n * iterations

        for _ in range(iterations):
            stopwatch.start()
            time.sleep(0.01)
            stopwatch.stop(n=n)
            print(stopwatch.sum)

        assert stopwatch.sum >= 0.01 * iterations
        assert stopwatch.sum <= 0.02 * iterations

        expected_avg = stopwatch.sum

        if not isinstance(n, torch.Tensor) and expected_n > 0:
            expected_avg = stopwatch.sum / expected_n

        assert stopwatch.avg == expected_avg

    def test_elapsed_time(self, stopwatch):
        assert stopwatch.elapsed_time == 0
        stopwatch.start()
        assert stopwatch.elapsed_time > 0
        time.sleep(0.01)
        assert stopwatch.elapsed_time > 0.01
        assert stopwatch.elapsed_time < 0.02

        stopwatch.stop()
        assert stopwatch.elapsed_time == 0

    def test_lap_time(self, stopwatch):
        assert stopwatch.lap_time == 0
        stopwatch.start()
        assert stopwatch.lap_time > 0
        time.sleep(0.01)
        assert stopwatch.lap_time > 0.01
        assert stopwatch.lap_time < 0.02

        stopwatch.stop()
        assert stopwatch.lap_time > 0.01
        assert stopwatch.lap_time < 0.02

        time.sleep(0.01)
        assert stopwatch.lap_time < 0.02

    @pytest.mark.parametrize("label", ["", "hi"])
    def test_log_time(self, stopwatch, caplog, label):
        stopwatch.log_time(label=label)
        stopwatch.start()
        time.sleep(0.01)
        stopwatch.log_time(label=label)
        stopwatch.stop()
        stopwatch.start()
        time.sleep(0.03)
        stopwatch.stop()
        stopwatch.log_time(label=label)
        assert caplog.record_tuples == [
            (
                "knn_seq.utils",
                logging.INFO,
                "[Time] {}: 0.000 s, avg: 0.000 s, sum: 0.000 s".format(label),
            ),
            (
                "knn_seq.utils",
                logging.INFO,
                "[Time] {}: 0.010 s, avg: 0.000 s, sum: 0.000 s".format(label),
            ),
            (
                "knn_seq.utils",
                logging.INFO,
                "[Time] {}: 0.030 s, avg: 0.020 s, sum: 0.040 s".format(label),
            ),
        ]
=======
>>>>>>> ab68f63b
<|MERGE_RESOLUTION|>--- conflicted
+++ resolved
@@ -156,8 +156,92 @@
         result = utils.pad(tensor_list, padding_idx)
         assert isinstance(result, torch.Tensor)
         assert torch.equal(result, expected_value)
-<<<<<<< HEAD
-
+
+class TestReadLines:
+    @pytest.fixture
+    def tmp_file(self, tmp_path) -> str:
+        path = tmp_path / "test.txt"
+        return path
+
+    def test_type_error_input(self):
+        with pytest.raises(TypeError):
+            for result_lines in utils.read_lines(input=12, buffer_size=1):
+                assert result_lines == None
+
+    @pytest.mark.parametrize("buffer_size, progress", [("4", True), (1, 100)])
+    def test_type_errors(self, tmp_file, buffer_size, progress):
+        tmp_file.write_text("-")
+
+        with pytest.raises(TypeError):
+            for result_lines in utils.read_lines(
+                input=str(tmp_file), buffer_size=buffer_size, progress=progress
+            ):
+                assert result_lines == ["-"]
+
+    def test_no_file(self, tmp_file):
+        with pytest.raises(FileNotFoundError):
+            for result_lines in utils.read_lines(input=str(tmp_file), buffer_size=1):
+                assert result_lines == None
+
+    def test_empty_file(self, tmp_file):
+        tmp_file.write_text("")
+        result_lines = utils.read_lines(input=str(tmp_file), buffer_size=1)
+        
+        with pytest.raises(StopIteration):
+            next(result_lines)
+
+    def test_can_stop(self, tmp_file):
+        lines = ["-"] * 3
+        content = "\n".join(lines)
+        tmp_file.write_text(content)
+
+        result_lines = utils.read_lines(input=str(tmp_file), buffer_size=2)
+        assert len(next(result_lines)) == 2
+        assert len(next(result_lines)) == 1
+        with pytest.raises(StopIteration):
+            next(result_lines)
+
+    @pytest.mark.parametrize(
+        "num_lines,buffer_size,progress",
+        [
+            (1, 4, True),
+            (4, 4, True),
+            (16, 4, True),
+            (17, 4, True),
+            (4, 1, True),
+            (1, 4, False),
+            (4, 4, False),
+            (16, 4, False),
+            (17, 4, False),
+            (4, 1, False),
+        ],
+    )
+    def test(self, num_lines, buffer_size, progress, tmp_file, capsys):
+        expected_repetitions = math.ceil(num_lines / buffer_size)
+
+        lines = ["-"] * num_lines
+        content = "\n".join(lines)
+        tmp_file.write_text(content)
+
+        num_repetitions = 0
+        for result_lines in utils.read_lines(
+            input=str(tmp_file), buffer_size=buffer_size, progress=progress
+        ):
+            num_repetitions += 1
+            if num_repetitions == expected_repetitions:
+                assert len(result_lines) <= buffer_size
+            else:
+                assert len(result_lines) == buffer_size
+
+        assert num_repetitions == expected_repetitions
+
+        if progress:
+            captured_progress = capsys.readouterr().err
+            progress_split = captured_progress.split("\r")
+            assert progress_split[-1].startswith("{}it".format(num_lines))
+        else:
+            assert capsys.readouterr().err == ""
+            
 class TestStopwatchMeter:
     @pytest.fixture
     def stopwatch(self):
@@ -399,6 +483,4 @@
                 logging.INFO,
                 "[Time] {}: 0.030 s, avg: 0.020 s, sum: 0.040 s".format(label),
             ),
-        ]
-=======
->>>>>>> ab68f63b
+        ]