--- conflicted
+++ resolved
@@ -43,139 +43,6 @@
 
         assert num_repetitions == expected_repetitions
         
-<<<<<<< HEAD
-class TestToDevice:
-    # Note:  The documentation of this function says 'arbitrary data structures', 
-    # but not every kind of data structure is available... 
-    # Maybe we need to make the documentation more explicit?
-
-    @pytest.fixture
-    def tmp_tensor(self):
-        return torch.arange(5)
-
-    @pytest.mark.parametrize(
-        "from_gpu,to_gpu", [(True, True), (True, False), (False, True), (False, False)]
-    )
-    def test_tensor(self, tmp_tensor, from_gpu, to_gpu):
-        if not torch.cuda.is_available() and (to_gpu or from_gpu):
-            pytest.skip("No CUDA available")
-
-        if from_gpu:
-            tmp_tensor.cuda()
-        else:
-            tmp_tensor.cpu()
-
-        result = utils.to_device(tmp_tensor, use_gpu=to_gpu)
-
-        if to_gpu:
-            assert result.device.type == "cuda"
-        else:
-            assert result.device.type == "cpu"
-
-    @pytest.fixture
-    def tmp_tensor_dict(self):
-        temp_dict = {}
-        for i in range(5):
-            temp_dict[i] = torch.rand((3, 2)).cpu()
-
-        return temp_dict
-
-    @pytest.mark.parametrize(
-        "from_gpu,to_gpu,is_user_dict",
-        [
-            (True, True, False),
-            (True, False, False),
-            (False, True, False),
-            (False, False, False),
-            (True, True, True),
-            (True, False, True),
-            (False, True, True),
-            (False, False, True),
-        ],
-    )
-    def test_tensor_dict(self, tmp_tensor_dict, from_gpu, to_gpu, is_user_dict):
-        if not torch.cuda.is_available() and (to_gpu or from_gpu):
-            pytest.skip("No CUDA available")
-
-        if from_gpu:
-            tmp_tensor_dict = {k: v.cuda() for k, v in tmp_tensor_dict.items()}
-
-        if is_user_dict:
-            tmp_tensor_dict = UserDict(tmp_tensor_dict)
-
-        result = utils.to_device(tmp_tensor_dict, use_gpu=to_gpu)
-
-        if to_gpu:
-            for k, v in result.items():
-                assert v.device.type == "cuda"
-        else:
-            for k, v in result.items():
-                assert v.device.type == "cpu"
-
-        if is_user_dict:
-            assert isinstance(result, UserDict)
-        else:
-            assert isinstance(result, dict)
-
-    @pytest.fixture
-    def tmp_tensor_list(self):
-        temp_list = []
-        for i in range(5):
-            temp_list.append(torch.rand((3, 2)).cpu())
-
-        return temp_list
-
-    @pytest.mark.parametrize(
-        "from_gpu,to_gpu,is_user_list",
-        [
-            (True, True, False),
-            (True, False, False),
-            (False, True, False),
-            (False, False, False),
-            (True, True, True),
-            (True, False, True),
-            (False, True, True),
-            (False, False, True),
-        ],
-    )
-    def test_tensor_list(self, tmp_tensor_list, from_gpu, to_gpu, is_user_list):
-        if not torch.cuda.is_available() and (to_gpu or from_gpu):
-            pytest.skip("No CUDA available")
-
-        if from_gpu:
-            tmp_tensor_list = [x.cuda() for x in tmp_tensor_list]
-
-        if is_user_list:
-            tmp_tensor_list = UserList(tmp_tensor_list)
-
-        result = utils.to_device(tmp_tensor_list, use_gpu=to_gpu)
-
-        if to_gpu:
-            for x in result:
-                assert x.device.type == "cuda"
-        else:
-            for x in result:
-                assert x.device.type == "cpu"
-
-        if is_user_list:
-            assert isinstance(result, UserList)
-        else:
-            assert isinstance(result, list)
-
-    @pytest.mark.parametrize(
-        "item, use_gpu", [("hello", True), ("hello", False), (1, True), (1, False)]
-    )
-    def test_other_input(self, item, use_gpu):
-        result = utils.to_device(item, use_gpu=use_gpu)
-        assert result == item
-
-    @pytest.mark.parametrize(
-        "item, use_gpu", [(np.arange(5), True), (np.arange(5), False)]
-    )
-    def test_nd_array(self, item, use_gpu):
-        result = utils.to_device(item, use_gpu=use_gpu)
-        assert np.array_equal(result, item)
-=======
 class TestReadLines:
     @pytest.fixture
     def tmp_file(self, tmp_path) -> str:
@@ -260,7 +127,138 @@
             assert progress_split[-1].startswith("{}it".format(num_lines))
         else:
             assert capsys.readouterr().err == ""
->>>>>>> ab68f63b
+            
+class TestToDevice:
+    # Note:  The documentation of this function says 'arbitrary data structures', 
+    # but not every kind of data structure is available... 
+    # Maybe we need to make the documentation more explicit?
+
+    @pytest.fixture
+    def tmp_tensor(self):
+        return torch.arange(5)
+
+    @pytest.mark.parametrize(
+        "from_gpu,to_gpu", [(True, True), (True, False), (False, True), (False, False)]
+    )
+    def test_tensor(self, tmp_tensor, from_gpu, to_gpu):
+        if not torch.cuda.is_available() and (to_gpu or from_gpu):
+            pytest.skip("No CUDA available")
+
+        if from_gpu:
+            tmp_tensor.cuda()
+        else:
+            tmp_tensor.cpu()
+
+        result = utils.to_device(tmp_tensor, use_gpu=to_gpu)
+
+        if to_gpu:
+            assert result.device.type == "cuda"
+        else:
+            assert result.device.type == "cpu"
+
+    @pytest.fixture
+    def tmp_tensor_dict(self):
+        temp_dict = {}
+        for i in range(5):
+            temp_dict[i] = torch.rand((3, 2)).cpu()
+
+        return temp_dict
+
+    @pytest.mark.parametrize(
+        "from_gpu,to_gpu,is_user_dict",
+        [
+            (True, True, False),
+            (True, False, False),
+            (False, True, False),
+            (False, False, False),
+            (True, True, True),
+            (True, False, True),
+            (False, True, True),
+            (False, False, True),
+        ],
+    )
+    def test_tensor_dict(self, tmp_tensor_dict, from_gpu, to_gpu, is_user_dict):
+        if not torch.cuda.is_available() and (to_gpu or from_gpu):
+            pytest.skip("No CUDA available")
+
+        if from_gpu:
+            tmp_tensor_dict = {k: v.cuda() for k, v in tmp_tensor_dict.items()}
+
+        if is_user_dict:
+            tmp_tensor_dict = UserDict(tmp_tensor_dict)
+
+        result = utils.to_device(tmp_tensor_dict, use_gpu=to_gpu)
+
+        if to_gpu:
+            for k, v in result.items():
+                assert v.device.type == "cuda"
+        else:
+            for k, v in result.items():
+                assert v.device.type == "cpu"
+
+        if is_user_dict:
+            assert isinstance(result, UserDict)
+        else:
+            assert isinstance(result, dict)
+
+    @pytest.fixture
+    def tmp_tensor_list(self):
+        temp_list = []
+        for i in range(5):
+            temp_list.append(torch.rand((3, 2)).cpu())
+
+        return temp_list
+
+    @pytest.mark.parametrize(
+        "from_gpu,to_gpu,is_user_list",
+        [
+            (True, True, False),
+            (True, False, False),
+            (False, True, False),
+            (False, False, False),
+            (True, True, True),
+            (True, False, True),
+            (False, True, True),
+            (False, False, True),
+        ],
+    )
+    def test_tensor_list(self, tmp_tensor_list, from_gpu, to_gpu, is_user_list):
+        if not torch.cuda.is_available() and (to_gpu or from_gpu):
+            pytest.skip("No CUDA available")
+
+        if from_gpu:
+            tmp_tensor_list = [x.cuda() for x in tmp_tensor_list]
+
+        if is_user_list:
+            tmp_tensor_list = UserList(tmp_tensor_list)
+
+        result = utils.to_device(tmp_tensor_list, use_gpu=to_gpu)
+
+        if to_gpu:
+            for x in result:
+                assert x.device.type == "cuda"
+        else:
+            for x in result:
+                assert x.device.type == "cpu"
+
+        if is_user_list:
+            assert isinstance(result, UserList)
+        else:
+            assert isinstance(result, list)
+
+    @pytest.mark.parametrize(
+        "item, use_gpu", [("hello", True), ("hello", False), (1, True), (1, False)]
+    )
+    def test_other_input(self, item, use_gpu):
+        result = utils.to_device(item, use_gpu=use_gpu)
+        assert result == item
+
+    @pytest.mark.parametrize(
+        "item, use_gpu", [(np.arange(5), True), (np.arange(5), False)]
+    )
+    def test_nd_array(self, item, use_gpu):
+        result = utils.to_device(item, use_gpu=use_gpu)
+        assert np.array_equal(result, item)
 
 class TestPad:
     def test_type_errors(self):
