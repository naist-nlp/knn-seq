--- conflicted
+++ resolved
@@ -43,7 +43,6 @@
 
         assert num_repetitions == expected_repetitions
         
-<<<<<<< HEAD
 class TestToDevice:
     # Note:  The documentation of this function says 'arbitrary data structures', 
     # but not every kind of data structure is available... 
@@ -178,7 +177,7 @@
     def test_nd_array(self, item, use_gpu):
         result = utils.to_device(item, use_gpu=use_gpu)
         assert np.array_equal(result, item)
-=======
+
 class TestPad:
     def test_type_errors(self):
         tensor_list = [np.arange(5), np.arange(2)]
@@ -207,4 +206,3 @@
         result = utils.pad(tensor_list, padding_idx)
         assert isinstance(result, torch.Tensor)
         assert torch.equal(result, expected_value)
->>>>>>> 7dffc43e
