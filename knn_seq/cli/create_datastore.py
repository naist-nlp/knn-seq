--- conflicted
+++ resolved
@@ -8,12 +8,7 @@
 import time
 from argparse import ArgumentParser, RawTextHelpFormatter
 from collections import deque
-<<<<<<< HEAD
-from threading import Lock
-from typing import Iterator, List
-=======
 from typing import Iterator, List, Optional
->>>>>>> 54556296
 
 import numpy as np
 import torch
@@ -62,18 +57,12 @@
     parser = ArgumentParser(formatter_class=RawTextHelpFormatter)
     parser.add_argument("--outdir", "-o", metavar="DIR", default="index",
                         help="output directory")
-<<<<<<< HEAD
-    parser.add_argument("--max-tokens", metavar="N", type=int, default=12000,
-                        help="max tokens per batch")
-    parser.add_argument("--num-gpus", type=int, default=1,
-=======
     bsz_group = parser.add_mutually_exclusive_group()
     bsz_group.add_argument("--max-tokens", metavar="N", type=int, default=None,
                            help="max tokens per batch")
     bsz_group.add_argument("--max-sentences", "--batch-size", metavar="N", type=int, default=None,
                            help="max sentences per batch")
     parser.add_argument("--num-gpus", metavar="N", type=int, default=1,
->>>>>>> 54556296
                         help="number of GPUs to compute keys")
     parser.add_argument("--cpu", action="store_true",
                         help="only use CPU")
@@ -95,14 +84,11 @@
 def main(args):
     logger.info(args)
 
-<<<<<<< HEAD
-=======
     max_tokens: Optional[int] = args.max_tokens
     max_sentences: Optional[int] = args.max_sentences
     if max_tokens is None and max_sentences is None:
         max_sentences = 128
 
->>>>>>> 54556296
     use_cuda = torch.cuda.is_available() and not args.cpu
     model = build_hf_model(args.model_name, args.feature)
     if use_cuda:
@@ -118,15 +104,9 @@
 
     val = TokenStorage.load(args.outdir)
 
-<<<<<<< HEAD
-    def get_batch():
-        for indices in tqdm(
-            list(batch_sampler(val, max_tokens=args.max_tokens)),
-=======
     def batch_iterator():
         for indices in tqdm(
             list(batch_sampler(val, max_tokens, max_sentences)),
->>>>>>> 54556296
             desc="Datastore creation",
         ):
             yield [val[idx].tolist() for idx in indices]
@@ -142,26 +122,6 @@
     ) as ds:
 
         def _add_examples(
-<<<<<<< HEAD
-            lock: Lock, model: HFModelBase, batch: List[List[int]], begin: int, end: int
-        ):
-            with lock:
-                net_inputs = model.tokenizer.collate(batch)
-                net_outputs = model(net_inputs)
-                ds.write_range(net_outputs.cpu().numpy(), begin, end)
-
-        logger.info(f"Creating the datastore to {datastore_path}")
-        logger.info(f"Datastore size: {len(val):,}")
-        with concurrent.futures.ThreadPoolExecutor(
-            max_workers=num_replicas
-        ) as executor:
-            locks = [Lock() for _ in range(num_replicas)]
-            wp = 0
-            workers = set()
-            empties = deque(range(num_replicas))
-            start_time = time.perf_counter()
-            for batch in get_batch():
-=======
             rank: int, model: HFModelBase, batch: List[List[int]], begin: int, end: int
         ) -> int:
             net_inputs = model.tokenizer.collate(batch)
@@ -179,17 +139,12 @@
             workers = set()
             empties = deque(range(num_replicas))
             for batch in batch_iterator():
->>>>>>> 54556296
                 length = len(batch)
                 rank = empties.popleft()
                 workers.add(
                     executor.submit(
                         _add_examples,
-<<<<<<< HEAD
-                        locks[rank],
-=======
                         rank,
->>>>>>> 54556296
                         model_replicas[rank],
                         batch,
                         wp,
@@ -198,26 +153,12 @@
                 )
                 wp += length
 
-<<<<<<< HEAD
-                if len(empties) <= 0:
-                    # Wait until one worker is finished.
-                    workers = concurrent.futures.wait(
-                        workers, return_when="FIRST_COMPLETED"
-                    )[1]
-                    while len(empties) <= 0:
-                        # Slight delay in unlocking may occur
-                        empties = deque(
-                            i for i, lock in enumerate(locks) if not lock.locked()
-                        )
-                        time.sleep(0.1)
-=======
                 if len(workers) >= num_replicas:
                     # Wait until one worker is finished.
                     finished, workers = concurrent.futures.wait(
                         workers, return_when=concurrent.futures.FIRST_COMPLETED
                     )
                     empties = deque(res.result() for res in finished)
->>>>>>> 54556296
 
     end_time = time.perf_counter()
 
