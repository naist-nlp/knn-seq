#!/usr/bin/env python3

import ast
import concurrent.futures
import copy
import logging
import os
import sys
import time
from argparse import Namespace
from collections import deque
from threading import Lock
from typing import Any, Dict

import fairseq.utils as fairseq_utils
import numpy as np
import torch
from fairseq import checkpoint_utils, options, tasks
from fairseq.dataclass.utils import convert_namespace_to_omegaconf
from tqdm import tqdm

from knn_seq.data.datastore import Datastore
from knn_seq.data.token_storage import TokenStorage
from knn_seq.models import FairseqKNNModel
from knn_seq.translation_knn import TranslationKnnTask

logging.basicConfig(
    format="| %(asctime)s | %(levelname)s | %(message)s",
    datefmt="%Y-%m-%d %H:%M:%S",
    level="INFO",
    stream=sys.stdout,
    force=True,
)
logger = logging.getLogger(__name__)


def main(args: Namespace):
    cfg = convert_namespace_to_omegaconf(args)

    if cfg.dataset.max_tokens is None and cfg.dataset.batch_size is None:
        cfg.dataset.batch_size = 1

    logger.info(cfg)

    # Setup task, e.g., translation
    task: TranslationKnnTask = tasks.setup_task(cfg.task)
    tgt_dict = task.target_dictionary

    # Load ensemble
    overrides = ast.literal_eval(cfg.common_eval.model_overrides)
    logger.info("Loading model(s) from {}".format(cfg.common_eval.path))
    models, _model_args = checkpoint_utils.load_model_ensemble(
        fairseq_utils.split_paths(cfg.common_eval.path),
        arg_overrides=overrides,
        task=task,
        suffix=cfg.checkpoint.checkpoint_suffix,
        strict=(cfg.checkpoint.checkpoint_shard_count == 1),
        num_shards=cfg.checkpoint.checkpoint_shard_count,
    )

    # Initialize model
    use_cuda = torch.cuda.is_available() and not cfg.common.cpu
    for model in models:
        if model is None:
            continue
        model.prepare_for_inference_(cfg)

    model = FairseqKNNModel(models, key=task.cfg.knn_key)
    if use_cuda:
        model_replicas = [copy.deepcopy(model).cuda(i) for i in range(args.num_gpus)]
        if cfg.common.fp16:
            model_replicas = [m.half() for m in model_replicas]
    else:
        model_replicas = [model]

    num_replicas = len(model_replicas)

    # Load the dataset
    task.load_dataset("train")
    dataset = task.dataset("train")
    epoch_iter = task.get_batch_iterator(
        dataset,
        max_tokens=cfg.dataset.max_tokens,
        max_sentences=cfg.dataset.batch_size,
        num_workers=cfg.dataset.num_workers,
    ).next_epoch_itr(shuffle=False)

    datastore_fnames = [
        "datastore{}.{}.bin".format(
            "" if i == 0 else i,
            task.cfg.src_key if args.store_src_sent else task.cfg.knn_key,
        )
        for i in range(len(models))
    ]
    datastore_paths = [os.path.join(task.cfg.data, fname) for fname in datastore_fnames]

    if args.store_src_sent:
        size = len(TokenStorage.load(os.path.dirname(task.cfg.src_value_path)))
    else:
        size = TokenStorage.load(os.path.dirname(task.cfg.knn_value_path)).size

    dtype = np.float16 if cfg.common.fp16 else np.float32
    dims = model.get_embed_dim()
    datastores = [
        Datastore._open(
            path, size, dim, dtype, readonly=False, compress=args.compress_datastore
        )
        for path, dim in zip(datastore_paths, dims)
    ]

    def _add_examples(
        rank: int,
        model: FairseqKNNModel,
        batch: Dict[str, Any],
        begin: int,
        end: int,
<<<<<<< HEAD
    ):
        with lock:
            if use_cuda:
                batch = fairseq_utils.move_to_cuda(batch, f"cuda:{rank}")
            net_input = batch["net_input"]
            orig_order = batch["orig_order"]
            src_tokens = net_input["src_tokens"].index_select(0, orig_order)
            src_lengths = net_input["src_lengths"].index_select(0, orig_order)
            prev_output_tokens = net_input["prev_output_tokens"].index_select(
                0, orig_order
            )
            net_outputs = model(
                src_tokens=src_tokens,
                src_lengths=src_lengths,
                prev_output_tokens=prev_output_tokens,
                output_encoder_features=args.store_src_sent,
            )
            if not args.store_src_sent:
                store_mask = prev_output_tokens[:, args.ignore_prefix_size :].ne(
                    tgt_dict.pad()
                )
                net_outputs = [
                    decoder_out[:, args.ignore_prefix_size :][store_mask]
                    for decoder_out in net_outputs
                ]
            for keys, ds in zip(net_outputs, datastores):
                ds.write_range(keys.cpu().numpy(), begin, end)
=======
    ) -> int:
        if use_cuda:
            batch = fairseq_utils.move_to_cuda(batch, f"cuda:{rank}")
        net_input = batch["net_input"]
        orig_order = batch["orig_order"]
        src_tokens = net_input["src_tokens"].index_select(0, orig_order)
        src_lengths = net_input["src_lengths"].index_select(0, orig_order)
        prev_output_tokens = net_input["prev_output_tokens"].index_select(0, orig_order)
        net_outputs = model(
            src_tokens=src_tokens,
            src_lengths=src_lengths,
            prev_output_tokens=prev_output_tokens,
            output_encoder_features=args.store_src_sent,
        )
        if not args.store_src_sent:
            net_outputs = [
                decoder_out[prev_output_tokens.ne(tgt_dict.pad())]
                for decoder_out in net_outputs
            ]
        for keys, ds in zip(net_outputs, datastores):
            ds.write_range(keys.cpu().numpy(), begin, end)
        return rank
>>>>>>> 54556296

    logger.info(f"Creating the datastore to {','.join(datastore_paths)}")
    logger.info(f"Datastore size: {size:,}")
    with concurrent.futures.ThreadPoolExecutor(max_workers=num_replicas) as executor:
        # - `workers` are used to keep track of the reference to futures.
        # - `empties` are used to keep track of actual worker instance and
        #   assign a worker to an empty device.
        workers = set()
        empties = deque(range(num_replicas))
        wp = 0
        start_time = time.perf_counter()
        for batch in tqdm(epoch_iter):
            if args.store_src_sent:
                length = len(batch["id"])
            else:
                length = (
                    batch["net_input"]["prev_output_tokens"][
                        :, args.ignore_prefix_size :
                    ]
                    .ne(tgt_dict.pad())
                    .sum()
                    .item()
                )
            rank = empties.popleft()
            workers.add(
                executor.submit(
                    _add_examples,
                    rank,
                    model_replicas[rank],
                    batch,
                    wp,
                    wp + length,
                )
            )
            wp += length

            if len(workers) >= num_replicas:
                # Wait until one worker is finished.
                finished, workers = concurrent.futures.wait(
                    workers, return_when=concurrent.futures.FIRST_COMPLETED
                )
                empties = deque(res.result() for res in finished)

    end_time = time.perf_counter()

    for ds in datastores:
        ds.close()

    logger.info(
        "Processed {:,} datapoints in {:.1f} seconds".format(
            size, end_time - start_time
        )
    )
    logger.info("Done")


def cli_main():
    parser = options.get_interactive_generation_parser("translation_knn")
    parser.add_argument(
        "--num-gpus", type=int, default=1, help="number of GPUs to compute keys"
    )
    parser.add_argument(
        "--store-src-sent",
        action="store_true",
        help="stores the features of the source sentences",
    )
    parser.add_argument(
        "--compress-datastore", action="store_true", help="compress the datastore"
    )
    parser.add_argument(
        "--ignore-prefix-size",
        type=int,
        default=0,
        help="ignore prefix size",
    )
    args = options.parse_args_and_arch(parser)
    main(args)


if __name__ == "__main__":
    cli_main()<|MERGE_RESOLUTION|>--- conflicted
+++ resolved
@@ -114,35 +114,6 @@
         batch: Dict[str, Any],
         begin: int,
         end: int,
-<<<<<<< HEAD
-    ):
-        with lock:
-            if use_cuda:
-                batch = fairseq_utils.move_to_cuda(batch, f"cuda:{rank}")
-            net_input = batch["net_input"]
-            orig_order = batch["orig_order"]
-            src_tokens = net_input["src_tokens"].index_select(0, orig_order)
-            src_lengths = net_input["src_lengths"].index_select(0, orig_order)
-            prev_output_tokens = net_input["prev_output_tokens"].index_select(
-                0, orig_order
-            )
-            net_outputs = model(
-                src_tokens=src_tokens,
-                src_lengths=src_lengths,
-                prev_output_tokens=prev_output_tokens,
-                output_encoder_features=args.store_src_sent,
-            )
-            if not args.store_src_sent:
-                store_mask = prev_output_tokens[:, args.ignore_prefix_size :].ne(
-                    tgt_dict.pad()
-                )
-                net_outputs = [
-                    decoder_out[:, args.ignore_prefix_size :][store_mask]
-                    for decoder_out in net_outputs
-                ]
-            for keys, ds in zip(net_outputs, datastores):
-                ds.write_range(keys.cpu().numpy(), begin, end)
-=======
     ) -> int:
         if use_cuda:
             batch = fairseq_utils.move_to_cuda(batch, f"cuda:{rank}")
@@ -165,7 +136,6 @@
         for keys, ds in zip(net_outputs, datastores):
             ds.write_range(keys.cpu().numpy(), begin, end)
         return rank
->>>>>>> 54556296
 
     logger.info(f"Creating the datastore to {','.join(datastore_paths)}")
     logger.info(f"Datastore size: {size:,}")
