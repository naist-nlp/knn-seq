import pytest
import torch
from fairseq.data.base_wrapper_dataset import BaseWrapperDataset
from fairseq.models.transformer import TransformerDecoderBase, TransformerEncoderBase

from data.fixtures import (
    testdata_langpair_dataset,
    testdata_models,
    testdata_src_dict,
    testdata_tgt_dict,
)
from knn_seq.models.fairseq_knn_transformer import KNNTransformer


class TestKNNTransformer:
    @pytest.mark.parametrize("key", ["ffn_in", "ffn_out"])
    def test_init(self, key, testdata_models):
        models, _ = testdata_models
        new_model = KNNTransformer(models[0], key=key)
        assert isinstance(new_model.encoder, TransformerEncoderBase)
        assert isinstance(new_model.decoder, TransformerDecoderBase)
        assert new_model.decoder_last_layer == new_model.decoder.layers[-1]
        if key == "ffn_in":
            assert new_model.use_ffn_input == True
        elif key == "ffn_out":
            assert new_model.use_ffn_input == False

    @pytest.mark.parametrize("alignment_heads", [None, 1, 2])
    @pytest.mark.parametrize("alignment_layer", [None, 0, 1])
    @pytest.mark.parametrize("features_only", [True, False])
    @pytest.mark.parametrize("key", ["ffn_in", "ffn_out"])
    def test_forward(
        self,
        key,
        features_only,
        alignment_layer,
        alignment_heads,
        testdata_models,
        testdata_langpair_dataset,
    ):
        models, _ = testdata_models
        model = models[0]
        model.eval()
        knnmodel = KNNTransformer(model, key=key)

        num_samples = 5
        dataset = BaseWrapperDataset(testdata_langpair_dataset)
        collater = dataset.dataset.collater([dataset[i] for i in range(num_samples)])

        src_tokens = collater["net_input"]["src_tokens"]
        src_lengths = collater["net_input"]["src_lengths"]
        prev_output_tokens = collater["net_input"]["prev_output_tokens"]

        decoder_out, model_specific_out = knnmodel.forward(
            src_tokens=src_tokens,
            src_lengths=src_lengths,
            prev_output_tokens=prev_output_tokens,
            features_only=features_only,
            alignment_layer=alignment_layer,
            alignment_heads=alignment_heads,
        )

        expected_dim = len(testdata_langpair_dataset.tgt_dict)
        if features_only:
            expected_dim = knnmodel.decoder.embed_tokens.embedding_dim

        assert decoder_out.shape == torch.Size(
            [
                num_samples,  # Batch size
                collater["target"].shape[1],  # tgt length
                expected_dim,
            ]
        )

        encoder_out = model.encoder(
            src_tokens=src_tokens,
            src_lengths=src_lengths,
        )

        expected_decoder_out, expected_model_specific_out = model.decoder(
            prev_output_tokens,
            encoder_out=encoder_out,
            src_lengths=src_lengths,
            features_only=features_only,
            alignment_layer=alignment_layer,
            alignment_heads=alignment_heads,
        )

        assert torch.equal(decoder_out, expected_decoder_out)

        for attn, expected_attn in zip(
            model_specific_out["attn"],
            expected_model_specific_out["attn"],
        ):
            assert torch.equal(attn, expected_attn)

        for state, expected_state in zip(
            model_specific_out["inner_states"],
            expected_model_specific_out["inner_states"],
        ):
            assert torch.equal(state, expected_state)

        # only KNNTransformer will return features
        _, expected_model_specific_out = knnmodel.forward_decoder(
            prev_output_tokens,
            encoder_out=encoder_out,
            src_lengths=src_lengths,
            features_only=features_only,
            alignment_layer=alignment_layer,
            alignment_heads=alignment_heads,
        )
        for feature, expected_feature in zip(
            model_specific_out["features"], expected_model_specific_out["features"]
        ):
            assert torch.equal(feature, expected_feature)

        assert model_specific_out.keys() == expected_model_specific_out.keys()

    @pytest.mark.parametrize("alignment_heads", [None, 1, 2])
    @pytest.mark.parametrize("alignment_layer", [None, 0, 1])
    @pytest.mark.parametrize("features_only", [True, False])
    @pytest.mark.parametrize("key", ["ffn_in", "ffn_out"])
    def test_forward_decoder(
        self,
        key,
        features_only,
        alignment_layer,
        alignment_heads,
        testdata_models,
        testdata_langpair_dataset,
    ):
        models, _ = testdata_models
        model = models[0]
        model.eval()
        knnmodel = KNNTransformer(model, key=key)

        num_samples = 5
        dataset = BaseWrapperDataset(testdata_langpair_dataset)
        collater = dataset.dataset.collater([dataset[i] for i in range(num_samples)])

        src_tokens = collater["net_input"]["src_tokens"]
        src_lengths = collater["net_input"]["src_lengths"]
        prev_output_tokens = collater["net_input"]["prev_output_tokens"]

        encoder_out = knnmodel.encoder(
            src_tokens=src_tokens,
            src_lengths=src_lengths,
        )

        decoder_out, model_specific_out = knnmodel.forward_decoder(
            prev_output_tokens,
            encoder_out=encoder_out,
            src_lengths=src_lengths,
            features_only=features_only,
            alignment_layer=alignment_layer,
            alignment_heads=alignment_heads,
        )

        expected_dim = len(testdata_langpair_dataset.tgt_dict)
        if features_only:
            expected_dim = knnmodel.decoder.embed_tokens.embedding_dim

        assert decoder_out.shape == torch.Size(
            [
                num_samples,  # Batch size
                collater["target"].shape[1],  # tgt length
                expected_dim,
            ]
        )

        (
            expected_decoder_out,
            expected_model_specific_out,
        ) = model.decoder.extract_features(
            prev_output_tokens,
            encoder_out=encoder_out,
            alignment_layer=alignment_layer,
            alignment_heads=alignment_heads,
        )
        if not features_only:
            expected_decoder_out = model.decoder.output_layer(expected_decoder_out)

        assert torch.equal(decoder_out, expected_decoder_out)

        assert torch.equal(
            model_specific_out["attn"][0], expected_model_specific_out["attn"][0]
        )

        for state, expected_state in zip(
            model_specific_out["inner_states"],
            expected_model_specific_out["inner_states"],
        ):
            assert torch.equal(state, expected_state)

        # Figuring out features from KNNTransformer
        _, expected_model_specific_out = knnmodel.extract_features_scriptable(
            prev_output_tokens,
            encoder_out=encoder_out,
            alignment_layer=alignment_layer,
            alignment_heads=alignment_heads,
        )

        for feature, expected_feature in zip(
            model_specific_out["features"], expected_model_specific_out["features"]
        ):
            if feature is None:
                assert feature == expected_feature
            else:
                assert torch.equal(feature, expected_feature)

    @pytest.mark.parametrize("full_context_alignment", [True, False])
    @pytest.mark.parametrize("alignment_heads", [None, 1, 2])
    @pytest.mark.parametrize("alignment_layer", [None, 0, 1])
    @pytest.mark.parametrize("key", ["ffn_in", "ffn_out"])
    def test_extract_features_scriptable(
        self,
        key,
        alignment_layer,
        alignment_heads,
        full_context_alignment,
        testdata_models,
        testdata_langpair_dataset,
    ):
        models, _ = testdata_models
        model = models[0]
        model.eval()
        knnmodel = KNNTransformer(model, key=key)

        num_samples = 5
        dataset = BaseWrapperDataset(testdata_langpair_dataset)
        collater = dataset.dataset.collater([dataset[i] for i in range(num_samples)])

        src_tokens = collater["net_input"]["src_tokens"]
        src_lengths = collater["net_input"]["src_lengths"]
        prev_output_tokens = collater["net_input"]["prev_output_tokens"]

        encoder_out = knnmodel.encoder(
            src_tokens=src_tokens,
            src_lengths=src_lengths,
        )

        decoder_out, model_specific_out = knnmodel.extract_features_scriptable(
            prev_output_tokens,
            encoder_out=encoder_out,
            full_context_alignment=full_context_alignment,
            alignment_layer=alignment_layer,
            alignment_heads=alignment_heads,
        )

        assert decoder_out.shape == torch.Size(
            [
                num_samples,  # Batch size
                collater["target"].shape[1],  # tgt length
                knnmodel.decoder.embed_tokens.embedding_dim,
            ]
        )

        # Figuring out features from KNNTransformer
        actual_alignment_layer = (
            model.decoder.num_layers - 1 if alignment_layer == None else alignment_layer
        )

        is_alignment_layer0 = actual_alignment_layer == 0
        is_alignment_layer1 = actual_alignment_layer == 1

        embedded_positions = model.decoder.embed_positions(prev_output_tokens)
        embedded_tokens = model.decoder.embed_scale * model.decoder.embed_tokens(
            prev_output_tokens
        )

        x = embedded_positions + embedded_tokens
        x = x.transpose(0, 1)
        assert torch.equal(model_specific_out["inner_states"][0], x)
        attn_mask = (
            model.decoder.buffered_future_mask(x)
            if not full_context_alignment
            else None
        )
        self_attn_padding_mask = prev_output_tokens.eq(model.decoder.padding_idx)
        x, layer_attn, _ = model.decoder.layers[0](
            x,
            encoder_out["encoder_out"][0],
            encoder_out["encoder_padding_mask"][0],
            None,
            self_attn_mask=attn_mask,
            self_attn_padding_mask=self_attn_padding_mask,
            need_attn=is_alignment_layer0,
            need_head_weights=is_alignment_layer0,
        )
        assert torch.equal(model_specific_out["inner_states"][1], x)
        if is_alignment_layer0:
            attn = layer_attn.float()
            if alignment_heads is not None:
                attn = attn[:alignment_heads]
            assert torch.equal(model_specific_out["attn"][0], attn.mean(dim=0))

        attn_mask = (
            model.decoder.buffered_future_mask(x)
            if not full_context_alignment
            else None
        )
        x, layer_attn, _, expected_features = knnmodel.forward_decoder_last_layer(
            x,
            encoder_out["encoder_out"][0],
            encoder_out["encoder_padding_mask"][0],
            None,
            self_attn_mask=attn_mask,
            self_attn_padding_mask=self_attn_padding_mask,
            need_attn=is_alignment_layer1,
            need_head_weights=is_alignment_layer1,
        )
        assert torch.equal(model_specific_out["inner_states"][2], x)
        if is_alignment_layer1:
            attn = layer_attn.float()
            if alignment_heads is not None:
                attn = attn[:alignment_heads]
            assert torch.equal(model_specific_out["attn"][0], attn.mean(dim=0))

        if key == "ffn_out":
            assert expected_features == None
        else:
            assert torch.equal(model_specific_out["features"][0], expected_features)

        expected_decoder_out = x.transpose(0, 1)
        assert torch.equal(decoder_out, expected_decoder_out)
<<<<<<< HEAD

    @pytest.mark.parametrize("full_context_alignment", [True, False])
    @pytest.mark.parametrize("alignment_heads", [None, 1, 2])
    @pytest.mark.parametrize("alignment_layer", [None, 0, 1])
    @pytest.mark.parametrize("key", ["ffn_in", "ffn_out"])
    def test_forward_decoder_last_layer(
        self,
        key,
        alignment_layer,
        alignment_heads,
        full_context_alignment,
        testdata_models,
        testdata_langpair_dataset,
    ):
        models, _ = testdata_models
        model = models[0]
        model.eval()
        knnmodel = KNNTransformer(model, key=key)

        num_samples = 5
        dataset = BaseWrapperDataset(testdata_langpair_dataset)
        collater = dataset.dataset.collater([dataset[i] for i in range(num_samples)])

        src_tokens = collater["net_input"]["src_tokens"]
        src_lengths = collater["net_input"]["src_lengths"]
        prev_output_tokens = collater["net_input"]["prev_output_tokens"]

        encoder_out = model.encoder(
            src_tokens=src_tokens,
            src_lengths=src_lengths,
        )

        _, model_specific_out = model.decoder(
            prev_output_tokens,
            encoder_out=encoder_out,
            src_lengths=src_lengths,
            features_only=True,
            full_context_alignment=full_context_alignment,
            alignment_layer=alignment_layer,
            alignment_heads=alignment_heads,
        )

        index_last_layer = model.decoder.num_layers - 1
        actual_alignment_layer = (
            index_last_layer if alignment_layer == None else alignment_layer
        )
        is_alignment_layer = actual_alignment_layer == index_last_layer

        input_to_last_layer = model_specific_out["inner_states"][index_last_layer]
        self_attn_mask = (
            model.decoder.buffered_future_mask(input_to_last_layer)
            if not full_context_alignment
            else None
        )
        self_attn_padding_mask = prev_output_tokens.eq(model.decoder.padding_idx)

        result, attn, attn_state, features = knnmodel.forward_decoder_last_layer(
            input_to_last_layer,
            encoder_out["encoder_out"][0],
            encoder_out["encoder_padding_mask"][0],
            None,
            self_attn_mask=self_attn_mask,
            self_attn_padding_mask=self_attn_padding_mask,
            need_attn=is_alignment_layer,
            need_head_weights=is_alignment_layer,
        )

        expected_result, expected_attn, expected_attn_state = model.decoder.layers[-1](
            input_to_last_layer,
            encoder_out["encoder_out"][0],
            encoder_out["encoder_padding_mask"][0],
            None,
            self_attn_mask=self_attn_mask,
            self_attn_padding_mask=self_attn_padding_mask,
            need_attn=is_alignment_layer,
            need_head_weights=is_alignment_layer,
        )

        assert torch.equal(result, expected_result)
        assert torch.equal(attn, expected_attn)
        if attn_state is not None:
            assert torch.equal(attn_state, expected_attn_state)
        else:
            assert expected_attn_state is None

        # Calculate Features!
        if key == "ffn_out":
            if model.decoder.layer_norm is not None:
                expected_features = model.decoder.layers[-1].layer_norm(result)
            else:
                expected_features = result

            # T x B x C -> B x T x C
            expected_features = expected_features.transpose(0, 1)
        else:
            x = self_attention(
                model.decoder.layers[-1],
                input_to_last_layer,
                encoder_out["encoder_out"][0],
                self_attn_mask,
                self_attn_padding_mask,
            )
            x = encoder_decoder_attention(
                model.decoder.layers[-1],
                x,
                is_alignment_layer,
                encoder_out["encoder_out"][0],
                encoder_out["encoder_padding_mask"][0],
            )

            if model.decoder.layers[-1].normalize_before:
                x = model.decoder.layers[-1].final_layer_norm(x)

            # T x B x C -> B x T x C
            expected_features = x.transpose(0, 1)

        assert torch.equal(features, expected_features)


def self_attention(last_layer, x, encoder_out, self_attn_mask, self_attn_padding_mask):
    residual = x
    if last_layer.normalize_before:
        x = last_layer.self_attn_layer_norm(x)

    if last_layer.cross_self_attention:
        if self_attn_mask is not None:
            self_attn_mask = torch.cat(
                (x.new_zeros(x.size(0), encoder_out.size(0)), self_attn_mask), dim=1
            )
        if self_attn_padding_mask is not None:
            if encoder_padding_mask is None:
                encoder_padding_mask = self_attn_padding_mask.new_zeros(
                    encoder_out.size(1), encoder_out.size(0)
                )
            self_attn_padding_mask = torch.cat(
                (encoder_padding_mask, self_attn_padding_mask), dim=1
            )
        y = torch.cat((encoder_out, x), dim=0)
    else:
        y = x

    x, _ = last_layer.self_attn(
        query=x,
        key=y,
        value=y,
        key_padding_mask=self_attn_padding_mask,
        need_weights=False,
        attn_mask=self_attn_mask,
    )
    if last_layer.c_attn is not None:
        tgt_len, bsz = x.size(0), x.size(1)
        x = x.view(
            tgt_len,
            bsz,
            last_layer.nh,
            last_layer.head_dim,
        )
        x = torch.einsum("tbhd,h->tbhd", x, last_layer.c_attn)
        x = x.reshape(tgt_len, bsz, last_layer.embed_dim)
    if last_layer.attn_ln is not None:
        x = last_layer.attn_ln(x)
    x = last_layer.dropout_module(x)
    x = last_layer.residual_connection(x, residual)
    if not last_layer.normalize_before:
        x = last_layer.self_attn_layer_norm(x)

    return x


def encoder_decoder_attention(
    last_layer, x, need_attn, encoder_out, encoder_padding_mask
):
    if last_layer.encoder_attn is None:
        return x, None

    residual = x
    if last_layer.normalize_before:
        x = last_layer.encoder_attn_layer_norm(x)

    need_weights = need_attn or (not last_layer.training and last_layer.need_attn)

    x, _ = last_layer.encoder_attn(
        query=x,
        key=encoder_out,
        value=encoder_out,
        key_padding_mask=encoder_padding_mask,
        static_kv=True,
        need_weights=need_weights,
        need_head_weights=need_attn,
    )
    x = last_layer.dropout_module(x)
    x = last_layer.residual_connection(x, residual)
    if not last_layer.normalize_before:
        x = last_layer.encoder_attn_layer_norm(x)

    return x
    
=======
>>>>>>> 20031744
<|MERGE_RESOLUTION|>--- conflicted
+++ resolved
@@ -323,7 +323,6 @@
 
         expected_decoder_out = x.transpose(0, 1)
         assert torch.equal(decoder_out, expected_decoder_out)
-<<<<<<< HEAD
 
     @pytest.mark.parametrize("full_context_alignment", [True, False])
     @pytest.mark.parametrize("alignment_heads", [None, 1, 2])
@@ -519,7 +518,4 @@
     if not last_layer.normalize_before:
         x = last_layer.encoder_attn_layer_norm(x)
 
-    return x
-    
-=======
->>>>>>> 20031744
+    return x