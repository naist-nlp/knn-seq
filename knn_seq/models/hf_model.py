--- conflicted
+++ resolved
@@ -30,12 +30,7 @@
         self.eval()
 
     def cuda(self, device=None):
-<<<<<<< HEAD
-        self.tokenizer.use_gpu = True
-        self.tokenizer.device = device
-=======
         self.tokenizer.device = f"cuda:{device}" if device is not None else "cuda"
->>>>>>> 74b92497
         return super().cuda(device=device)
 
     def forward(self, *args, **kwargs) -> Tensor:
